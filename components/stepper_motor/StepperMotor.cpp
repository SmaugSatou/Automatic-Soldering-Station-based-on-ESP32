--- conflicted
+++ resolved
@@ -1,7 +1,7 @@
 /**
  * @file StepperMotor.cpp
  * @brief Implementation of C++ stepper motor wrapper
- * 
+ *
  * Provides object-oriented interface to stepper motor HAL.
  */
 
@@ -15,8 +15,8 @@
 
 // Constructor
 StepperMotor::StepperMotor(const stepper_motor_config_t& config, uint32_t steps_per_mm, stepper_direction_t positive_direction) :
-    position_(0), 
-    handle_(stepper_motor_hal_init(&config)), 
+    position_(0),
+    handle_(stepper_motor_hal_init(&config)),
     target_position_(0),
     steps_per_mm(steps_per_mm),
     positive_direction_(positive_direction)
@@ -39,11 +39,11 @@
 }
 
 // Move constructor
-StepperMotor::StepperMotor(StepperMotor&& other) noexcept : 
-    position_(other.position_), 
-    handle_(other.handle_), 
+StepperMotor::StepperMotor(StepperMotor&& other) noexcept :
+    position_(other.position_),
+    handle_(other.handle_),
     target_position_(other.target_position_),
-    steps_per_mm(other.steps_per_mm) 
+    steps_per_mm(other.steps_per_mm)
 {
     other.handle_ = nullptr;
     other.position_ = 0;
@@ -57,13 +57,13 @@
         if (handle_ != nullptr) {
             stepper_motor_hal_deinit(handle_);
         }
-        
+
         // Move data
         position_ = other.position_;
         handle_ = other.handle_;
         target_position_ = other.target_position_;
         steps_per_mm = other.steps_per_mm;
-        
+
         // Reset other
         other.handle_ = nullptr;
         other.position_ = 0;
@@ -94,7 +94,7 @@
         return;
     }
     stepper_motor_hal_step(handle_);
-    
+
     // Update position based on direction
     if (stepper_motor_hal_get_direction(handle_) == STEPPER_DIR_CLOCKWISE) {
         position_++;
@@ -105,14 +105,14 @@
 
 void StepperMotor::stepMultiple(uint32_t steps) {
     if (!handle_) return;
-    
+
     // Update position based on direction
     if (stepper_motor_hal_get_direction(handle_) == positive_direction_) {
         position_ += steps;
     } else {
         position_ -= steps;
     }
-    
+
     stepper_motor_hal_step_multiple(handle_, steps);
 
     if (isEndpointReached()) {
@@ -136,9 +136,9 @@
         ESP_LOGW(TAG, "Motor not initialized");
         return;
     }
-    
+
     int32_t current_pos = getPosition();
-    
+
     if (current_pos < target_position_) {
         // Move forward
         stepper_motor_hal_set_direction(handle_, STEPPER_DIR_CLOCKWISE);
@@ -156,36 +156,31 @@
         ESP_LOGW(TAG, "Motor not initialized");
         return;
     }
-    
+
     int32_t current_pos = getPosition();
     int32_t remaining_steps = target_position_ - current_pos;
-    
+
     if (remaining_steps == 0) {
         return; // Already at target
     }
-    
+
     // Determine direction based on remaining_steps
     stepper_direction_t dir;
-<<<<<<< HEAD
-    if ((remaining_steps > 0) == (positive_direction_ == STEPPER_DIR_CLOCKWISE)) {
-        dir = STEPPER_DIR_CLOCKWISE;
-=======
     if (remaining_steps > 0) {
         dir = positive_direction_;
->>>>>>> 3c36c280
     } else {
         dir = (stepper_direction_t)((positive_direction_ == STEPPER_DIR_CLOCKWISE) ? STEPPER_DIR_COUNTERCLOCKWISE : STEPPER_DIR_CLOCKWISE);
     }
-    
+
     // Set direction
     stepper_motor_hal_set_direction(handle_, dir);
-    
+
     // Limit steps to max_steps
     uint32_t steps_to_execute = std::min(static_cast<uint32_t>(remaining_steps), max_steps);
-    
+
     ESP_LOGI(TAG, "Current position: %d, Target: %d", current_pos, target_position_);
     ESP_LOGI(TAG, "Remaining steps: %d, Steps to execute: %u", remaining_steps, steps_to_execute);
-    
+
     stepMultiple(steps_to_execute);
 }
 
