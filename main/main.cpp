--- conflicted
+++ resolved
@@ -307,13 +307,7 @@
     fsm_controller_post_event(fsm_handle, FSM_EVENT_TASK_APPROVED);
     vTaskDelay(pdMS_TO_TICKS(3000));
 
-<<<<<<< HEAD
     vTaskDelay(pdMS_TO_TICKS(45000));
-=======
-    // Step 5: HEATING -> EXECUTING (automatic via heating callback)
-    ESP_LOGI(TAG, "Step 5: Waiting for soldering execution to complete");
-    vTaskDelay(pdMS_TO_TICKS(4500));  // Wait for pattern execution (15 movements + 5 solder operations)
->>>>>>> af1ec9ff
 
     vTaskDelay(pdMS_TO_TICKS(8000));
 
